--- conflicted
+++ resolved
@@ -27,11 +27,7 @@
 using SpecialFunctions
 using Unitful
 using UnitfulAtomic
-<<<<<<< HEAD
-using UnsafeAtomicsLLVM
 using StructArrays
-=======
->>>>>>> 9feb5faa
 
 using LinearAlgebra
 using Random
